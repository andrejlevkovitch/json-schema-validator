--- conflicted
+++ resolved
@@ -14,8 +14,6 @@
 #include <set>
 #include <sstream>
 
-#include <magic.h>
-
 using nlohmann::json;
 using nlohmann::json_patch;
 using nlohmann::json_uri;
@@ -34,25 +32,6 @@
 
 namespace
 {
-
-std::string getContentMediaType(const void *data, int size)
-{
-	if (data == nullptr || size == 0) {
-		return "";
-	}
-
-	magic_t cookie = magic_open(MAGIC_MIME_TYPE);
-	if (cookie) {
-		std::string mime;
-		magic_load(cookie, nullptr);
-		const char *ptr = magic_buffer(cookie, data, size);
-		mime = ptr ? ptr : "";
-		magic_close(cookie);
-		return mime;
-	} else { // some error occured
-		throw std::bad_alloc{};
-	}
-}
 
 static const json EmptyDefault{};
 
@@ -637,11 +616,7 @@
 	std::size_t utf8_length(const std::string &s) const
 	{
 		size_t len = 0;
-<<<<<<< HEAD
-		for (const unsigned char c : s)
-=======
 		for (unsigned char c : s)
->>>>>>> b56d1eac
 			if ((c & 0xc0) != 0x80)
 				len++;
 		return len;
@@ -1178,38 +1153,6 @@
 	}
 };
 
-<<<<<<< HEAD
-/**\brief just a placeholder
- */
-class binary : public schema
-{
-	std::pair<bool, std::string> mediaType_;
-
-	void validate(const json::json_pointer &ptr, const json &instance, json_patch &, error_handler &e) const override
-	{
-		if (mediaType_.first) {
-			const json::binary_t &binary_data = instance.get_binary();
-			std::string instanceMediaType = getContentMediaType(binary_data.data(), binary_data.size());
-
-			if (instanceMediaType != mediaType_.second) {
-				e.error(ptr, instance, "expected media type: '" + mediaType_.second + "' but get: '" + instanceMediaType + "'");
-			}
-		}
-	}
-
-public:
-	binary(json &sch, root_schema *root)
-	    : schema(root), mediaType_{false, ""}
-	{
-		auto attr = sch.find("contentMediaType");
-		if (attr != sch.end()) {
-			mediaType_ = std::make_pair(true, attr.value().get<std::string>());
-		}
-	}
-};
-
-=======
->>>>>>> b56d1eac
 std::shared_ptr<schema> type_schema::make(json &schema,
                                           json::value_t type,
                                           root_schema *root,
