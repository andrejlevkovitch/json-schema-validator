--- conflicted
+++ resolved
@@ -487,7 +487,6 @@
 		    {"boolean", json::value_t::boolean},
 		    {"integer", json::value_t::number_integer},
 		    {"number", json::value_t::number_float},
-		    {"binary", json::value_t::binary},
 		};
 
 		std::set<std::string> known_keywords;
@@ -501,37 +500,17 @@
 
 			case json::value_t::string: {
 				auto schema_type = attr.value().get<std::string>();
-
-				// add supporting validation binary types
-				if (schema_type == "string") {
-					auto found = sch.find("contentEncoding");
-					if (found != sch.end() && found->get<std::string>() == "binary") {
-						schema_type = "binary";
-					}
-				}
-
 				for (auto &t : schema_types)
 					if (t.first == schema_type)
 						type_[(uint8_t) t.second] = type_schema::make(sch, t.second, root, uris, known_keywords);
 			} break;
 
 			case json::value_t::array: // "type": ["type1", "type2"]
-			{
-				json type_array = attr.value();
-
-				auto has_string_type = std::find(type_array.begin(), type_array.end(), "string");
-				if (has_string_type != type_array.end()) {
-					auto encodingFound = sch.find("contentEncoding");
-					if (encodingFound != sch.end() && encodingFound.value() == "binary") {
-						type_array.emplace_back("binary");
-					}
-				}
-
-				for (auto &schema_type : type_array)
+				for (auto &schema_type : attr.value())
 					for (auto &t : schema_types)
 						if (t.first == schema_type)
 							type_[(uint8_t) t.second] = type_schema::make(sch, t.second, root, uris, known_keywords);
-			} break;
+				break;
 
 			default:
 				break;
@@ -1171,21 +1150,6 @@
 			contains_ = schema::make(attr.value(), root, {"contains"}, uris);
 			sch.erase(attr);
 		}
-	}
-};
-
-/**\brief just a placeholder
- */
-class binary : public schema
-{
-	void validate(const json::json_pointer &, const json &, json_patch &, error_handler &) const override
-	{
-	}
-
-public:
-	binary(json &, root_schema *root)
-	    : schema(root)
-	{
 	}
 };
 
@@ -1216,13 +1180,8 @@
 	case json::value_t::discarded: // not a real type - silence please
 		break;
 
-<<<<<<< HEAD
-	case json::value_t::binary: // can use for validate bson or other binary representation of json
-		return std::make_shared<binary>(schema, root);
-=======
 	case json::value_t::binary:
 		break;
->>>>>>> f4694099
 	}
 	return nullptr;
 }
