// bson-validate.cpp

#include <iostream>
#include <nlohmann/json-schema.hpp>
#include <nlohmann/json.hpp>

static int error_count = 0;

#define EXPECT_EQ(a, b)                                              \
	do {                                                             \
		if (a != b) {                                                \
			std::cerr << "Failed: '" << a << "' != '" << b << "'\n"; \
			error_count++;                                           \
		}                                                            \
	} while (0)

#define EXPECT_THROW(foo)            \
	{                                \
		bool ok = false;             \
		try {                        \
			foo;                     \
		} catch (std::exception &) { \
			ok = true;               \
		}                            \
		if (ok == false) {           \
			error_count++;           \
		}                            \
	}

using json = nlohmann::json;
using validator = nlohmann::json_schema::json_validator;

// check binary data validation
const json bson_schema = json::parse(R"(
{
  "type": "object",
  "properties": {
    "standard_string": {
      "type": "string"
    },
    "binary_data": {
      "type": "string",
      "contentEncoding": "binary"
    }
  },
  "additionalProperties": false
}
)");

const json array_of_types = json::parse(R"(
{
  "type": "object",
  "properties": {
    "something": {
      "type": ["string", "number", "boolean"],
      "contentEncoding": "binary"
    }
  }
}
)");

const json array_of_types_without_binary = json::parse(R"(
{
  "type": "object",
  "properties": {
    "something": {
      "type": ["string", "number", "boolean"]
    }
  }
}
)");

const json binary_with_mime = json::parse(R"(
{
  "type": "object",
  "properties": {
    "binary_data": {
      "type": "string",
      "contentEncoding": "binary",
      "contentMediaType": "text/plain"
    }
  }
}
)");

class store_ptr_err_handler : public nlohmann::json_schema::basic_error_handler
{
	void error(const nlohmann::json::json_pointer &ptr, const json &, const std::string &message) override
	{
		nlohmann::json_schema::basic_error_handler::error(ptr, "", message);
		std::cerr << "ERROR: '" << ptr << "' - '"
		          << ""
		          << "': " << message << "\n";
		failed_pointers.push_back(ptr);
	}

public:
	std::vector<nlohmann::json::json_pointer> failed_pointers;

	void reset() override
	{
		nlohmann::json_schema::basic_error_handler::reset();
		failed_pointers.clear();
	}
};

static void content(const std::string &contentEncoding, const std::string &contentMediaType, const json &instance)
{
	std::cerr << "mediaType: '" << contentMediaType << "', encoding: '" << contentEncoding << "'\n";

	if (contentEncoding == "binary") {
		if (instance.type() != json::value_t::binary) {
			throw std::invalid_argument{"expected binary data"};
		}
	} else {
		if (instance.type() == json::value_t::binary) {
			throw std::invalid_argument{"expected string, but get binary"};
		}
	}
}

int main()
{
	validator val(nullptr, nullptr, content);

	// create some bson doc
	json::binary_t arr;
	std::string as_binary = "hello world";
	std::copy(as_binary.begin(), as_binary.end(), std::back_inserter(arr));

	json binary = json::binary(arr);

	store_ptr_err_handler err;

	/////////////////////////////////////
	val.set_root_schema(bson_schema);

	// all right
	val.validate({{"standard_string", "some string"}, {"binary_data", binary}}, err);
	EXPECT_EQ(err.failed_pointers.size(), 0);
	err.reset();

	// invalid binary data
	val.validate({{"binary_data", "string, but expect binary data"}}, err);
	EXPECT_EQ(err.failed_pointers.size(), 1);
	EXPECT_EQ(err.failed_pointers[0].to_string(), "/binary_data");
	err.reset();

	// also check that simple string not accept binary data
	val.validate({{"standard_string", binary}, {"binary_data", binary}}, err);
	EXPECT_EQ(err.failed_pointers.size(), 1);
	EXPECT_EQ(err.failed_pointers[0].to_string(), "/standard_string");
	err.reset();

	/////////////////////////////////////
	// check with array of types

	// check simple types
	val.set_root_schema(array_of_types);
	val.validate({{"something", 1}}, err);
	val.validate({{"something", false}}, err);
	// TODO when we set `string` in array and set `contentEncoding` = "binary" - what it means? We expected string or binary?
	// Or we expect only binary? Now if you set `contentEncoding` = "binary", then it means that you expect only binary data,
	// not string
	//val.validate({{"something", "string"}}, err); -> produce error about type
	EXPECT_EQ(err.failed_pointers.size(), 0);
	err.reset();

	// check binary data
	val.validate({{"something", binary}}, err);
	EXPECT_EQ(err.failed_pointers.size(), 0);
	err.reset();

	/////////////////////////////////////
	// and check that you can't set binary data if contentEncoding don't set
	val.set_root_schema(array_of_types_without_binary);
	val.validate({{"something", binary}}, err);
	EXPECT_EQ(err.failed_pointers.size(), 1);
	EXPECT_EQ(err.failed_pointers[0], "/something");
	err.reset();

<<<<<<< HEAD
	//////////////////
	// check binary with setting contetnMimeType

	// ok, because in binary simple text
	val.set_root_schema(binary_with_mime);
	val.validate({{"binary_data", binary}}, err);
	EXPECT_EQ(err.failed_pointers.size(), 0);
	err.reset();

	// fail, because in binary is json
	std::string some_json = R"({"hello": "world"})";
	json::binary_t json_as_binary;
	std::copy(some_json.begin(), some_json.end(), std::back_inserter(json_as_binary));
	json binary_json = json::binary(json_as_binary);
	val.validate({{"binary_data", binary_json}}, err);
	EXPECT_EQ(err.failed_pointers.size(), 1);
	err.reset();
=======
	// check that without content callback you get exception with schema with contentEncoding or contentMeditType
	validator val_no_content;

	EXPECT_THROW(val_no_content.set_root_schema(bson_schema));
>>>>>>> b56d1eac

	return error_count;
}<|MERGE_RESOLUTION|>--- conflicted
+++ resolved
@@ -65,19 +65,6 @@
   "properties": {
     "something": {
       "type": ["string", "number", "boolean"]
-    }
-  }
-}
-)");
-
-const json binary_with_mime = json::parse(R"(
-{
-  "type": "object",
-  "properties": {
-    "binary_data": {
-      "type": "string",
-      "contentEncoding": "binary",
-      "contentMediaType": "text/plain"
     }
   }
 }
@@ -179,30 +166,10 @@
 	EXPECT_EQ(err.failed_pointers[0], "/something");
 	err.reset();
 
-<<<<<<< HEAD
-	//////////////////
-	// check binary with setting contetnMimeType
-
-	// ok, because in binary simple text
-	val.set_root_schema(binary_with_mime);
-	val.validate({{"binary_data", binary}}, err);
-	EXPECT_EQ(err.failed_pointers.size(), 0);
-	err.reset();
-
-	// fail, because in binary is json
-	std::string some_json = R"({"hello": "world"})";
-	json::binary_t json_as_binary;
-	std::copy(some_json.begin(), some_json.end(), std::back_inserter(json_as_binary));
-	json binary_json = json::binary(json_as_binary);
-	val.validate({{"binary_data", binary_json}}, err);
-	EXPECT_EQ(err.failed_pointers.size(), 1);
-	err.reset();
-=======
 	// check that without content callback you get exception with schema with contentEncoding or contentMeditType
 	validator val_no_content;
 
 	EXPECT_THROW(val_no_content.set_root_schema(bson_schema));
->>>>>>> b56d1eac
 
 	return error_count;
 }